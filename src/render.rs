use std::f64::consts::PI;
use std::vec::IntoIter;

use dioxus::native_core::real_dom::NodeType;
use piet_wgpu::kurbo::{Point, Rect, Shape, Vec2};
use piet_wgpu::{kurbo, Color, Piet, RenderContext, Text, TextLayoutBuilder};
use stretch2::prelude::Size;
use tao::dpi::PhysicalSize;

use crate::util::{translate_color, Axis, Resolve};
use crate::{Dom, DomNode};

<<<<<<< HEAD
const FOCUS_BORDER_WIDTH: f64 = 4.0;

pub(crate) fn render(dom: &Dom, piet: &mut Piet) {
=======
pub(crate) fn render(dom: &Dom, piet: &mut Piet, window_size: PhysicalSize<u32>) {
>>>>>>> 5dc7d50d
    let root = &dom[1];
    let root_layout = root.state.layout.layout.unwrap();
    let background_brush = piet.solid_brush(Color::GRAY);
    piet.fill(
        &Rect {
            x0: root_layout.location.x.into(),
            y0: root_layout.location.y.into(),
            x1: (root_layout.location.x + root_layout.size.width).into(),
            y1: (root_layout.location.y + root_layout.size.height).into(),
        },
        &background_brush,
    );
    let viewport_size = Size {
        width: window_size.width,
        height: window_size.height,
    };
    render_node(dom, &root, piet, &viewport_size);
    match piet.finish() {
        Ok(()) => {}
        Err(e) => {
            println!("{}", e);
        }
    }
}

fn render_node(dom: &Dom, node: &DomNode, piet: &mut Piet, viewport_size: &Size<u32>) {
    let style = &node.state.style;
    let layout = node.state.layout.layout.unwrap();
    match &node.node_type {
        NodeType::Text { text } => {
            let text_layout = piet
                .text()
                .new_text_layout(text.clone())
                .text_color(translate_color(&style.color.0))
                .build()
                .unwrap();
            let pos = Point::new(layout.location.x as f64, layout.location.y as f64);
            piet.draw_text(&text_layout, pos);
        }
        NodeType::Element { children, .. } => {
<<<<<<< HEAD
            let axis = Axis::Min;
            let rect = layout.size;
            let viewport_size = &Size {
                width: 100.0,
                height: 100.0,
            };
            let x: f64 = layout.location.x.into();
            let y: f64 = layout.location.y.into();
            let width: f64 = layout.size.width.into();
            let height: f64 = layout.size.height.into();
            let left_border_width = if node.state.focused {
                FOCUS_BORDER_WIDTH
            } else {
                style.border.width.3.resolve(axis, &rect, viewport_size)
            };
            let right_border_width = if node.state.focused {
                FOCUS_BORDER_WIDTH
            } else {
                style.border.width.1.resolve(axis, &rect, viewport_size)
            };
            let top_border_width = if node.state.focused {
                FOCUS_BORDER_WIDTH
            } else {
                style.border.width.0.resolve(axis, &rect, viewport_size)
            };
            let bottom_border_width = if node.state.focused {
                FOCUS_BORDER_WIDTH
            } else {
                style.border.width.2.resolve(axis, &rect, viewport_size)
            };

            // The stroke is drawn on the outside of the border, so we need to offset the rect by the border width for each side.
            let x_start = x + left_border_width / 2.0;
            let y_start = y + top_border_width / 2.0;
            let x_end = x + width - right_border_width / 2.0;
            let y_end = y + height - bottom_border_width / 2.0;

            let shape = RoundedCornerRectangle {
                x0: x_start,
                y0: y_start,
                x1: x_end,
                y1: y_end,
                top_left_radius: style
                    .border
                    .radius
                    .top_left
                    .0
                    .resolve(axis, &rect, viewport_size),
                top_right_radius: style.border.radius.top_right.0.resolve(
                    axis,
                    &rect,
                    viewport_size,
                ),
                bottom_right_radius: style.border.radius.bottom_right.0.resolve(
                    axis,
                    &rect,
                    viewport_size,
                ),
                bottom_left_radius: style.border.radius.bottom_left.0.resolve(
                    axis,
                    &rect,
                    viewport_size,
                ),
            };
            let fill_brush = piet.solid_brush(translate_color(&style.bg_color.0));
            if node.state.focused {
                let stroke_brush = piet.solid_brush(Color::rgb(1.0, 1.0, 1.0));
                piet.stroke(&shape, &stroke_brush, FOCUS_BORDER_WIDTH / 2.0);
                let mut smaller_shape = shape;
                smaller_shape.x0 += FOCUS_BORDER_WIDTH / 2.0;
                smaller_shape.x1 -= FOCUS_BORDER_WIDTH / 2.0;
                smaller_shape.y0 += FOCUS_BORDER_WIDTH / 2.0;
                smaller_shape.y1 -= FOCUS_BORDER_WIDTH / 2.0;
                let stroke_brush = piet.solid_brush(Color::rgb(0.0, 0.0, 0.0));
                piet.stroke(&smaller_shape, &stroke_brush, FOCUS_BORDER_WIDTH / 2.0);
                piet.fill(&smaller_shape, &fill_brush);
            } else {
                let stroke_brush = piet.solid_brush(translate_color(&style.border.colors.0));
                piet.stroke(&shape, &stroke_brush, left_border_width);
                piet.fill(&shape, &fill_brush);
            };
=======
            let shape = get_shape(node, viewport_size);
            let fill_brush = piet.solid_brush(translate_color(&style.bg_color.0));

            let stroke_brush = piet.solid_brush(translate_color(&style.border.colors.0));
            piet.stroke(
                &shape,
                &stroke_brush,
                style.border.width.2.resolve(
                    Axis::Min,
                    &node.state.layout.layout.unwrap().size,
                    viewport_size,
                ),
            );
            piet.fill(&shape, &fill_brush);

>>>>>>> 5dc7d50d
            for child in children {
                render_node(dom, &dom[*child], piet, viewport_size);
            }
        }
        _ => {}
    }
}

/// A rectangle with rounded corners with different radii.
#[derive(Clone)]
<<<<<<< HEAD
struct RoundedCornerRectangle {
=======
pub struct RoundedCornerRectangle {
>>>>>>> 5dc7d50d
    x0: f64,
    y0: f64,
    x1: f64,
    y1: f64,
    top_left_radius: f64,
    top_right_radius: f64,
    bottom_left_radius: f64,
    bottom_right_radius: f64,
}

impl RoundedCornerRectangle {
    pub fn width(&self) -> f64 {
        self.x1 - self.x0
    }

    pub fn height(&self) -> f64 {
        self.y1 - self.y0
    }

    fn radii(&self) -> [f64; 4] {
        [
            self.top_left_radius,
            self.top_right_radius,
            self.bottom_left_radius,
            self.bottom_right_radius,
        ]
    }
}

impl Shape for RoundedCornerRectangle {
    type PathElementsIter = IntoIter<kurbo::PathEl>;

    fn path_elements(&self, tolerance: f64) -> Self::PathElementsIter {
        use kurbo::PathEl::*;

        let mut paths = Vec::new();
        paths.push(MoveTo(Point::new(self.x0, self.y0 + self.top_left_radius)));

        paths.extend(
            kurbo::Arc {
                center: Point::new(
                    self.x0 + self.top_left_radius,
                    self.y0 + self.top_left_radius,
                ),
                radii: Vec2::new(self.top_left_radius, self.top_left_radius),
                start_angle: PI * 1.0,
                sweep_angle: PI / 2.0,
                x_rotation: 0.0,
            }
            .append_iter(tolerance),
        );
        paths.push(LineTo(Point::new(self.x1 - self.top_right_radius, self.y0)));
        paths.extend(
            kurbo::Arc {
                center: Point::new(
                    self.x1 - self.top_right_radius,
                    self.y0 + self.top_right_radius,
                ),
                radii: Vec2::new(self.top_right_radius, self.top_right_radius),
                start_angle: 1.5 * PI,
                sweep_angle: PI / 2.0,
                x_rotation: 0.0,
            }
            .append_iter(tolerance),
        );
        paths.push(LineTo(Point::new(
            self.x1,
            self.y1 - self.bottom_right_radius,
        )));
        paths.extend(
            kurbo::Arc {
                center: Point::new(
                    self.x1 - self.bottom_right_radius,
                    self.y1 - self.bottom_right_radius,
                ),
                radii: Vec2::new(self.bottom_right_radius, self.bottom_right_radius),
                start_angle: PI * 0.0,
                sweep_angle: PI / 2.0,
                x_rotation: 0.0,
            }
            .append_iter(tolerance),
        );
        paths.push(LineTo(Point::new(
            self.x0 + self.bottom_left_radius,
            self.y1,
        )));
        paths.extend(
            kurbo::Arc {
                center: Point::new(
                    self.x0 + self.bottom_left_radius,
                    self.y1 - self.bottom_left_radius,
                ),
                radii: Vec2::new(self.bottom_left_radius, self.bottom_left_radius),
                start_angle: PI * 0.5,
                sweep_angle: PI / 2.0,
                x_rotation: 0.0,
            }
            .append_iter(tolerance),
        );
        paths.push(ClosePath);

        paths.into_iter()
    }

    fn area(&self) -> f64 {
        self.width() * self.height() - self.radii().iter().map(|r| r * r).sum::<f64>() * PI / 4.0
    }

    fn perimeter(&self, _accuracy: f64) -> f64 {
        2.0 * (self.width() + self.height()) + (0.5 * PI - 2.0) * self.radii().iter().sum::<f64>()
    }

    fn winding(&self, _pt: Point) -> i32 {
        todo!()
    }

    fn bounding_box(&self) -> Rect {
        Rect::new(self.x0, self.y0, self.x1, self.y1)
    }
}

fn get_shape(node: &DomNode, viewport_size: &Size<u32>) -> RoundedCornerRectangle {
    let axis = Axis::Min;
    let layout = node.state.layout.layout.unwrap();
    let style = &node.state.style;
    let rect = layout.size;
    let x: f64 = layout.location.x.into();
    let y: f64 = layout.location.y.into();
    let width: f64 = layout.size.width.into();
    let height: f64 = layout.size.height.into();
    let left_border_width = style.border.width.3.resolve(axis, &rect, &viewport_size);
    let right_border_width = style.border.width.1.resolve(axis, &rect, &viewport_size);
    let top_border_width = style.border.width.0.resolve(axis, &rect, &viewport_size);
    let bottom_border_width = style.border.width.2.resolve(axis, &rect, &viewport_size);

    // The stroke is drawn on the outside of the border, so we need to offset the rect by the border width for each side.
    let x_start = x + left_border_width / 2.0;
    let y_start = y + top_border_width / 2.0;
    let x_end = x + width - right_border_width / 2.0;
    let y_end = y + height - bottom_border_width / 2.0;

    RoundedCornerRectangle {
        x0: x_start,
        y0: y_start,
        x1: x_end,
        y1: y_end,
        top_left_radius: style
            .border
            .radius
            .top_left
            .0
            .resolve(axis, &rect, &viewport_size),
        top_right_radius: style
            .border
            .radius
            .top_right
            .0
            .resolve(axis, &rect, &viewport_size),
        bottom_right_radius: style.border.radius.bottom_right.0.resolve(
            axis,
            &rect,
            &viewport_size,
        ),
        bottom_left_radius: style
            .border
            .radius
            .bottom_left
            .0
            .resolve(axis, &rect, &viewport_size),
    }
}<|MERGE_RESOLUTION|>--- conflicted
+++ resolved
@@ -10,13 +10,9 @@
 use crate::util::{translate_color, Axis, Resolve};
 use crate::{Dom, DomNode};
 
-<<<<<<< HEAD
-const FOCUS_BORDER_WIDTH: f64 = 4.0;
-
-pub(crate) fn render(dom: &Dom, piet: &mut Piet) {
-=======
+const FOCUS_BORDER_WIDTH: f64 = 6.0;
+
 pub(crate) fn render(dom: &Dom, piet: &mut Piet, window_size: PhysicalSize<u32>) {
->>>>>>> 5dc7d50d
     let root = &dom[1];
     let root_layout = root.state.layout.layout.unwrap();
     let background_brush = piet.solid_brush(Color::GRAY);
@@ -57,71 +53,7 @@
             piet.draw_text(&text_layout, pos);
         }
         NodeType::Element { children, .. } => {
-<<<<<<< HEAD
-            let axis = Axis::Min;
-            let rect = layout.size;
-            let viewport_size = &Size {
-                width: 100.0,
-                height: 100.0,
-            };
-            let x: f64 = layout.location.x.into();
-            let y: f64 = layout.location.y.into();
-            let width: f64 = layout.size.width.into();
-            let height: f64 = layout.size.height.into();
-            let left_border_width = if node.state.focused {
-                FOCUS_BORDER_WIDTH
-            } else {
-                style.border.width.3.resolve(axis, &rect, viewport_size)
-            };
-            let right_border_width = if node.state.focused {
-                FOCUS_BORDER_WIDTH
-            } else {
-                style.border.width.1.resolve(axis, &rect, viewport_size)
-            };
-            let top_border_width = if node.state.focused {
-                FOCUS_BORDER_WIDTH
-            } else {
-                style.border.width.0.resolve(axis, &rect, viewport_size)
-            };
-            let bottom_border_width = if node.state.focused {
-                FOCUS_BORDER_WIDTH
-            } else {
-                style.border.width.2.resolve(axis, &rect, viewport_size)
-            };
-
-            // The stroke is drawn on the outside of the border, so we need to offset the rect by the border width for each side.
-            let x_start = x + left_border_width / 2.0;
-            let y_start = y + top_border_width / 2.0;
-            let x_end = x + width - right_border_width / 2.0;
-            let y_end = y + height - bottom_border_width / 2.0;
-
-            let shape = RoundedCornerRectangle {
-                x0: x_start,
-                y0: y_start,
-                x1: x_end,
-                y1: y_end,
-                top_left_radius: style
-                    .border
-                    .radius
-                    .top_left
-                    .0
-                    .resolve(axis, &rect, viewport_size),
-                top_right_radius: style.border.radius.top_right.0.resolve(
-                    axis,
-                    &rect,
-                    viewport_size,
-                ),
-                bottom_right_radius: style.border.radius.bottom_right.0.resolve(
-                    axis,
-                    &rect,
-                    viewport_size,
-                ),
-                bottom_left_radius: style.border.radius.bottom_left.0.resolve(
-                    axis,
-                    &rect,
-                    viewport_size,
-                ),
-            };
+            let shape = get_shape(node, viewport_size);
             let fill_brush = piet.solid_brush(translate_color(&style.bg_color.0));
             if node.state.focused {
                 let stroke_brush = piet.solid_brush(Color::rgb(1.0, 1.0, 1.0));
@@ -136,26 +68,18 @@
                 piet.fill(&smaller_shape, &fill_brush);
             } else {
                 let stroke_brush = piet.solid_brush(translate_color(&style.border.colors.0));
-                piet.stroke(&shape, &stroke_brush, left_border_width);
+                piet.stroke(
+                    &shape,
+                    &stroke_brush,
+                    style.border.width.2.resolve(
+                        Axis::Min,
+                        &node.state.layout.layout.unwrap().size,
+                        viewport_size,
+                    ),
+                );
                 piet.fill(&shape, &fill_brush);
             };
-=======
-            let shape = get_shape(node, viewport_size);
-            let fill_brush = piet.solid_brush(translate_color(&style.bg_color.0));
-
-            let stroke_brush = piet.solid_brush(translate_color(&style.border.colors.0));
-            piet.stroke(
-                &shape,
-                &stroke_brush,
-                style.border.width.2.resolve(
-                    Axis::Min,
-                    &node.state.layout.layout.unwrap().size,
-                    viewport_size,
-                ),
-            );
-            piet.fill(&shape, &fill_brush);
-
->>>>>>> 5dc7d50d
+
             for child in children {
                 render_node(dom, &dom[*child], piet, viewport_size);
             }
@@ -166,11 +90,7 @@
 
 /// A rectangle with rounded corners with different radii.
 #[derive(Clone)]
-<<<<<<< HEAD
-struct RoundedCornerRectangle {
-=======
 pub struct RoundedCornerRectangle {
->>>>>>> 5dc7d50d
     x0: f64,
     y0: f64,
     x1: f64,
@@ -293,18 +213,39 @@
 }
 
 fn get_shape(node: &DomNode, viewport_size: &Size<u32>) -> RoundedCornerRectangle {
-    let axis = Axis::Min;
     let layout = node.state.layout.layout.unwrap();
     let style = &node.state.style;
+
+    let axis = Axis::Min;
     let rect = layout.size;
+    let viewport_size = &Size {
+        width: 100.0,
+        height: 100.0,
+    };
     let x: f64 = layout.location.x.into();
     let y: f64 = layout.location.y.into();
     let width: f64 = layout.size.width.into();
     let height: f64 = layout.size.height.into();
-    let left_border_width = style.border.width.3.resolve(axis, &rect, &viewport_size);
-    let right_border_width = style.border.width.1.resolve(axis, &rect, &viewport_size);
-    let top_border_width = style.border.width.0.resolve(axis, &rect, &viewport_size);
-    let bottom_border_width = style.border.width.2.resolve(axis, &rect, &viewport_size);
+    let left_border_width = if node.state.focused {
+        FOCUS_BORDER_WIDTH
+    } else {
+        style.border.width.3.resolve(axis, &rect, viewport_size)
+    };
+    let right_border_width = if node.state.focused {
+        FOCUS_BORDER_WIDTH
+    } else {
+        style.border.width.1.resolve(axis, &rect, viewport_size)
+    };
+    let top_border_width = if node.state.focused {
+        FOCUS_BORDER_WIDTH
+    } else {
+        style.border.width.0.resolve(axis, &rect, viewport_size)
+    };
+    let bottom_border_width = if node.state.focused {
+        FOCUS_BORDER_WIDTH
+    } else {
+        style.border.width.2.resolve(axis, &rect, viewport_size)
+    };
 
     // The stroke is drawn on the outside of the border, so we need to offset the rect by the border width for each side.
     let x_start = x + left_border_width / 2.0;
